--- conflicted
+++ resolved
@@ -61,8 +61,8 @@
         spinner.enable_steady_tick(Duration::from_millis(80));
         spinner
     }
-
-<<<<<<< HEAD
+    }
+
     /// Handles HTTP error responses from the DA layer.
     ///
     /// # Arguments
@@ -76,45 +76,9 @@
         match status_code {
             401 => {
                 spinner.finish_with_message(
-                    "❌ Assertion submission failed! Unauthorized. Please run `pcl auth login`",
+                    "❌ Assertion submission failed! Unauthorized. Please run `pcl auth login`.",
                 );
                 Ok(())
-=======
-        // Submit the assertion
-        let result = match DaClient::new(&self.url)?
-            .submit_assertion(
-                self.assertion.contract_name().to_string(),
-                flatten_contract,
-                compiler_version,
-            )
-            .await
-        {
-            Ok(result) => result,
-            Err(err) => {
-                match err {
-                    DaClientError::ClientError(ClientError::Transport(ref boxed_err)) => {
-                        match boxed_err.downcast_ref::<TransportError>().unwrap() {
-                            TransportError::Rejected { status_code } => {
-                                match status_code {
-                                    401 => {
-                                        spinner.finish_with_message("❌ Assertion submission failed! Unauthorized. Please run `pcl auth login`.");
-                                    }
-                                    status_code => {
-                                        spinner.finish_with_message(format!(
-                                            "❌ Assertion submission failed! Status code: {}",
-                                            status_code
-                                        ));
-                                    }
-                                };
-
-                                return Ok(());
-                            }
-                            _ => return Err(err.into()),
-                        }
-                    }
-                    _ => return Err(err.into()),
-                };
->>>>>>> 044471b8
             }
             _ => {
                 spinner.finish_with_message(format!(
@@ -125,7 +89,6 @@
             }
         }
     }
-
     /// Displays the assertion information and next steps after successful submission.
     ///
     /// # Arguments
