--- conflicted
+++ resolved
@@ -15,13 +15,8 @@
 After you have installed the above, you can build the CLI by running the following:
 
 ```bash
-<<<<<<< HEAD
-git clone https://github.com/credible-layer/credible-cli.git
 cd pcl
-=======
 git clone git@github.com:phylaxsystems/pcl.git
-cd credible-cli
->>>>>>> e0150a32
 just build-all
 ```
 
